--- conflicted
+++ resolved
@@ -110,11 +110,8 @@
                     "simple_softmax_op.tflite",
                     "simple_space_to_depth_op.tflite",
                     "simple_split_op.tflite",
-<<<<<<< HEAD
+                    "simple_strided_slice_op.tflite",
                     "simple_sqrt_op.tflite",
-=======
-                    "simple_strided_slice_op.tflite",
->>>>>>> 1f9a3093
                     "simple_sub_fused_relu_N1_1_op.tflite",
                     "simple_sub_op.tflite",
                     "simple_sum_op.tflite",
